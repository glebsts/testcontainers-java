# Change Log
All notable changes to this project will be documented in this file.

## UNRELEASED
### Fixed
- Fixed regression in 1.4.3 when using Docker Compose on Windows ([\#439](https://github.com/testcontainers/testcontainers-java/issues/439))

### Changed
- Make Network instances reusable (i.e. work with `@ClassRule`) ([\#469](https://github.com/testcontainers/testcontainers-java/issues/469))

## [1.4.3] - 2017-10-14
### Fixed
- Fixed local Docker Compose executable name resolution on Windows ([\#416](https://github.com/testcontainers/testcontainers-java/issues/416), [\#460](https://github.com/testcontainers/testcontainers-java/issues/460))
- Fixed TAR composition on Windows ([\#444](https://github.com/testcontainers/testcontainers-java/issues/444))
- Allowing `addExposedPort` to be used after ports have been specified with `withExposedPorts` ([\#453](https://github.com/testcontainers/testcontainers-java/issues/453))
- Stopping creation of temporary directory prior to creating temporary file ([\#443](https://github.com/testcontainers/testcontainers-java/issues/443))

### Changed
- Added `forResponsePredicate` method to HttpWaitStrategy to test response body ([\#441](https://github.com/testcontainers/testcontainers-java/issues/441))
- Changed `DockerClientProviderStrategy` to be loaded via Service Loader ([\#434](https://github.com/testcontainers/testcontainers-java/issues/434), [\#435](https://github.com/testcontainers/testcontainers-java/issues/435))
- Made it possible to specify docker compose container in configuration ([\#422](https://github.com/testcontainers/testcontainers-java/issues/422), [\#425](https://github.com/testcontainers/testcontainers-java/issues/425))
- Clarified wording of pre-flight check messages ([\#457](https://github.com/testcontainers/testcontainers-java/issues/457), [\#436](https://github.com/testcontainers/testcontainers-java/issues/436))
- Added caching of failure to find a docker daemon, so that subsequent tests fail fast. This is likely to be a significant improvement in situations where there is no docker daemon available, dramatically reducing run time and log output when further attempts to find the docker daemon cannot succeed.
<<<<<<< HEAD
- Allowing JDBC containers' username, password and DB name to be customized (#400, #354)
- Added support for explicitly setting file mode when copying file into container (#446) 
=======
- Allowing JDBC containers' username, password and DB name to be customized ([\#400](https://github.com/testcontainers/testcontainers-java/issues/400), [\#354](https://github.com/testcontainers/testcontainers-java/issues/354))
>>>>>>> 1c66a143

## [1.4.2] - 2017-07-25
### Fixed
- Worked around incompatibility between Netty's Unix socket support and OS X 10.11. Reinstated use of TCP-Unix Socket proxy when running on OS X prior to v10.12. (Fixes [\#402](https://github.com/testcontainers/testcontainers-java/issues/402))
- Changed to use version 2.0 of the Visible Assertions library for startup pre-flight checks. This no longer has a dependency on Jansi, and is intended to resolve a JVM crash issue apparently caused by native lib version conflicts ([\#395](https://github.com/testcontainers/testcontainers-java/issues/395)). Please note that the newer ANSI code is less mature and thus has had less testing, particularly in interesting terminal environments such as Windows. If issues are encountered, coloured assertion output may be disabled by setting the system property `visibleassertions.ansi.enabled` to `true`.
- Fixed NullPointerException when calling GenericContainer#isRunning on not started container ([\#411](https://github.com/testcontainers/testcontainers-java/issues/411))

### Changed
- Removed Guava usage from `jdbc` module ([\#401](https://github.com/testcontainers/testcontainers-java/issues/401))

## [1.4.1] - 2017-07-10
### Fixed
- Fixed Guava shading in `jdbc` module

## [1.4.0] - 2017-07-09
### Fixed
- Fixed the case when disk's size is bigger than Integer's max value ([\#379](https://github.com/testcontainers/testcontainers-java/issues/379), [\#380](https://github.com/testcontainers/testcontainers-java/issues/380))
- Fixed erroneous version reference used during CI testing of shaded dependencies
- Fixed leakage of Vibur and Tomcat JDBC test dependencies in `jdbc-test` and `mysql` modules ([\#382](https://github.com/testcontainers/testcontainers-java/issues/382))
- Added timeout and retries for creation of `RemoteWebDriver` ([\#381](https://github.com/testcontainers/testcontainers-java/issues/381), [\#373](https://github.com/testcontainers/testcontainers-java/issues/373), [\#257](https://github.com/testcontainers/testcontainers-java/issues/257))
- Fixed various shading issues
- Improved removal of containers/networks when using Docker Compose, eliminating irrelevant errors during cleanup ([\#342](https://github.com/testcontainers/testcontainers-java/issues/342), [\#394](https://github.com/testcontainers/testcontainers-java/issues/394))

### Changed
- Added support for Docker networks ([\#372](https://github.com/testcontainers/testcontainers-java/issues/372))
- Added `getFirstMappedPort` method ([\#377](https://github.com/testcontainers/testcontainers-java/issues/377))
- Extracted Oracle XE container into a separate repository ([testcontainers/testcontainers-java-module-oracle-xe](https://github.com/testcontainers/testcontainers-java-module-oracle-xe))
- Added shading tests
- Updated docker-java to 3.0.12 ([\#393](https://github.com/testcontainers/testcontainers-java/issues/393))

## [1.3.1] - 2017-06-22
### Fixed
- Fixed non-POSIX fallback for file attribute reading ([\#371](https://github.com/testcontainers/testcontainers-java/issues/371))
- Fixed NullPointerException in AuditLogger when running using slf4j-log4j12 bridge ([\#375](https://github.com/testcontainers/testcontainers-java/issues/375))
- Improved cleanup of JDBC connections during database container startup checks

### Changed
- Extracted MariaDB into a separate repository ([\#337](https://github.com/testcontainers/testcontainers-java/issues/337))
- Added `TC_DAEMON` JDBC URL flag to prevent `ContainerDatabaseDriver` from shutting down containers at the time all connections are closed. ([\#359](https://github.com/testcontainers/testcontainers-java/issues/359), [\#360](https://github.com/testcontainers/testcontainers-java/issues/360))
- Added pre-flight checks (can be disabled with `checks.disable` configuration property) ([\#363](https://github.com/testcontainers/testcontainers-java/issues/363))
- Improved startup time by adding dynamic priorities to DockerClientProviderStrategy ([\#362](https://github.com/testcontainers/testcontainers-java/issues/362))
- Added global configuration file `~/.testcontainers.properties` ([\#362](https://github.com/testcontainers/testcontainers-java/issues/362))
- Added container arguments to specify SELinux contexts for mounts ([\#334](https://github.com/testcontainers/testcontainers-java/issues/334))
- Removed unused Jersey dependencies ([\#361](https://github.com/testcontainers/testcontainers-java/issues/361))
- Removed deprecated, wrongly-generated setters from `GenericContainer` 

## [1.3.0] - 2017-06-05
### Fixed
- Improved container cleanup if startup failed ([\#336](https://github.com/testcontainers/testcontainers-java/issues/336), [\#335](https://github.com/testcontainers/testcontainers-java/issues/335))

### Changed
- Upgraded docker-java library to 3.0.10 ([\#349](https://github.com/testcontainers/testcontainers-java/issues/349))
- Added basic audit logging of Testcontainers' actions via a specific SLF4J logger name with metadata captured via MDC. Intended for use in highly shared Docker environments.
- Use string-based detection of Selenium container startup ([\#328](https://github.com/testcontainers/testcontainers-java/issues/328), [\#351](https://github.com/testcontainers/testcontainers-java/issues/351))
- Use string-based detection of PostgreSQL container startup ([\#327](https://github.com/testcontainers/testcontainers-java/issues/327), [\#317](https://github.com/testcontainers/testcontainers-java/issues/317))
- Update libraries to recent versions ([\#333](https://github.com/testcontainers/testcontainers-java/issues/333))
- Introduce abstraction over files and classpath resources, allowing recursive copying of directories ([\#313](https://github.com/testcontainers/testcontainers-java/issues/313))

## [1.2.1] - 2017-04-06
### Fixed
- Fix bug in space detection when `alpine:3.5` image has not yet been pulled ([\#323](https://github.com/testcontainers/testcontainers-java/issues/323), [\#324](https://github.com/testcontainers/testcontainers-java/issues/324))
- Minor documentation fixes

### Changed
- Add AOP Alliance dependencies to shaded deps to reduce chance of conflicts ([\#315](https://github.com/testcontainers/testcontainers-java/issues/315))

## [1.2.0] - 2017-03-12
### Fixed
- Fix various escaping issues that may arise when paths contain spaces ([\#263](https://github.com/testcontainers/testcontainers-java/issues/263), [\#279](https://github.com/testcontainers/testcontainers-java/issues/279))
- General documentation fixes/improvements ([\#300](https://github.com/testcontainers/testcontainers-java/issues/300), [\#303](https://github.com/testcontainers/testcontainers-java/issues/303), [\#304](https://github.com/testcontainers/testcontainers-java/issues/304))
- Improve reliability of `ResourceReaper` when there are a large number of containers returned by `docker ps -a` ([\#295](https://github.com/testcontainers/testcontainers-java/issues/295))

### Changed
- Support Docker for Windows via TCP socket connection ([\#291](https://github.com/testcontainers/testcontainers-java/issues/291), [\#297](https://github.com/testcontainers/testcontainers-java/issues/297), [\#309](https://github.com/testcontainers/testcontainers-java/issues/309)). _Note that Docker Compose is not yet supported under Docker for Windows (see [\#306](https://github.com/testcontainers/testcontainers-java/issues/306))
- Expose `docker-java`'s `CreateContainerCmd` API for low-level container tweaking ([\#301](https://github.com/testcontainers/testcontainers-java/issues/301))
- Shade `org.newsclub` and Guava dependencies ([\#299](https://github.com/testcontainers/testcontainers-java/issues/299), [\#292](https://github.com/testcontainers/testcontainers-java/issues/292))
- Add `org.testcontainers` label to all containers created by Testcontainers ([\#294](https://github.com/testcontainers/testcontainers-java/issues/294))

## [1.1.9] - 2017-02-12
### Fixed
- Fix inability to run Testcontainers on Alpine linux. Unix-socket-over-TCP is now used in linux environments where netty fails due to lack of glibc libraries ([\#290](https://github.com/testcontainers/testcontainers-java/issues/290))
- Fix slow feedback in the case of missing JDBC drivers by failing-fast if the required driver cannot be found ([\#280](https://github.com/testcontainers/testcontainers-java/issues/280), [\#230](https://github.com/testcontainers/testcontainers-java/issues/230))

### Changed
- Add ability to change 'tiny image' used for disk space checks ([\#287](https://github.com/testcontainers/testcontainers-java/issues/287))
- Add ability to attach volumes to a container using 'volumes from' ([\#244](https://github.com/testcontainers/testcontainers-java/issues/244), [\#289](https://github.com/testcontainers/testcontainers-java/issues/289))

## [1.1.8] - 2017-01-22
### Fixed 
- Compatibility fixes for Docker for Mac v1.13.0 ([\#272](https://github.com/testcontainers/testcontainers-java/issues/272))
- Relax docker environment disk space check to accomodate unusual empty `df` output observed on Docker for Mac with OverlayFS ([\#273](https://github.com/testcontainers/testcontainers-java/issues/273), [\#278](https://github.com/testcontainers/testcontainers-java/issues/278))
- Fix inadvertent private-scoping of startup checks' `StartupStatus`, which made implementation of custom startup checks impossible ([\#266](https://github.com/testcontainers/testcontainers-java/issues/266))
- Fix potential resource lead/deadlock when errors are encountered building images from a Dockerfile ([\#274](https://github.com/testcontainers/testcontainers-java/issues/274))

### Changed
- Add support for execution within a Docker container ([\#267](https://github.com/testcontainers/testcontainers-java/issues/267)), correcting resolution of container addresses
- Add support for version 2 of private docker registries, configured via `$HOME/.docker/config.json` ([\#270](https://github.com/testcontainers/testcontainers-java/issues/270))
- Use current classloader instead of system classloader for loading JDBC drivers ([\#261](https://github.com/testcontainers/testcontainers-java/issues/261))
- Allow hardcoded container image names for Ambassador and VNC recorder containers to be changed via a configuration file ([\#277](https://github.com/testcontainers/testcontainers-java/issues/277), [\#259](https://github.com/testcontainers/testcontainers-java/issues/259))
- Allow Selenium Webdriver container image name to be specified as a constructor parameter ([\#249](https://github.com/testcontainers/testcontainers-java/issues/249), [\#171](https://github.com/testcontainers/testcontainers-java/issues/171))


## [1.1.7] - 2016-11-19
### Fixed
- Compensate for premature TCP socket opening in Docker for Mac ([\#160](https://github.com/testcontainers/testcontainers-java/issues/160), [\#236](https://github.com/testcontainers/testcontainers-java/issues/236))
- (Internal) Stabilise various parts of Testcontainers' self test suite ([\#241](https://github.com/testcontainers/testcontainers-java/issues/241))
- Fix mounting of classpath resources when those resources are in a JAR file ([\#213](https://github.com/testcontainers/testcontainers-java/issues/213))
- Reduce misleading error messages caused mainly by trying to perform operations on stopped containers ([\#243](https://github.com/testcontainers/testcontainers-java/issues/243)) 

### Changed
- Uses a default MySQL and MariaDB configuration to reduce memory footprint ([\#209](https://github.com/testcontainers/testcontainers-java/issues/209), [\#243](https://github.com/testcontainers/testcontainers-java/issues/243))
- Docker Compose can optionally now use a local `docker-compose` executable rather than running inside a container ([\#200](https://github.com/testcontainers/testcontainers-java/issues/200))
- Add support for privileged mode containers ([\#234](https://github.com/testcontainers/testcontainers-java/issues/234), [\#235](https://github.com/testcontainers/testcontainers-java/issues/235))
- Allow container/network cleanup (ResourceReaper) to be triggered programmatically ([\#231](https://github.com/testcontainers/testcontainers-java/issues/231))
- Add optional tailing of logs for containers spawned by Docker Compose ([\#233](https://github.com/testcontainers/testcontainers-java/issues/233)) 
- (Internal) Relocate non-proprietary database container tests to a single module

## [1.1.6] - 2016-09-22
### Fixed
- Fix logging of discovered Docker environment variables ([\#218](https://github.com/testcontainers/testcontainers-java/issues/218))
- Adopt longer timeout periods for testing docker client configurations, and allow these to be further customised through system properties ([\#217](https://github.com/testcontainers/testcontainers-java/issues/217), see *ClientProviderStrategy classes)
- Fix docker compose directory mounting on windows ([\#224](https://github.com/testcontainers/testcontainers-java/issues/224))
- Handle and ignore further categories of failure in retrieval of docker environment disk space ([\#225](https://github.com/testcontainers/testcontainers-java/issues/225))

### Changed
- Add extra configurability options (database name, username, password) for PostgreSQL DB containers ([\#220](https://github.com/testcontainers/testcontainers-java/issues/220))
- Add MariaDB container type ([\#215](https://github.com/testcontainers/testcontainers-java/issues/215))
- Use Docker Compose `down` action for more robust teardown of compose environments
- Ensure that Docker Compose operations run sequentially rather than concurrently if JUnit tests are parallelized ([\#226](https://github.com/testcontainers/testcontainers-java/issues/226))
- Allow multiple Docker Compose files to be specified, to allow for extension/composition of services ([\#227](https://github.com/testcontainers/testcontainers-java/issues/227))

## [1.1.5] - 2016-08-22
### Fixed
- Fix Docker Compose environment variable passthrough ([\#208](https://github.com/testcontainers/testcontainers-java/issues/208))

### Changed
- Remove Docker Compose networks when containers are shut down ([\#211](https://github.com/testcontainers/testcontainers-java/issues/211)) as well as at JVM shutdown

## [1.1.4] - 2016-08-16
### Fixed
- Fix JDBC proxy driver behaviour when used with Tomcat connection pool to avoid spawning excessive numbers of containers ([\#195](https://github.com/testcontainers/testcontainers-java/issues/195))
- Shade Jersey dependencies in JDBC module to avoid classpath conflicts ([\#202](https://github.com/testcontainers/testcontainers-java/issues/202))
- Fix NullPointerException when docker host has untagged images ([\#201](https://github.com/testcontainers/testcontainers-java/issues/201))
- Fix relative paths for volumes mounted in docker-compose containers ([\#189](https://github.com/testcontainers/testcontainers-java/issues/189))

### Changed
- Update to v3.0.2 of docker-java library
- Switch to a shared, single instance docker client rather than a separate client instance per container rule ([\#193](https://github.com/testcontainers/testcontainers-java/issues/193))
- Ensure that docker-compose pulls images (with no timeout), prior to trying to start ([\#188](https://github.com/testcontainers/testcontainers-java/issues/188))
- Use official `docker/compose` image for running docker-compose ([\#190](https://github.com/testcontainers/testcontainers-java/issues/190))

## [1.1.3] - 2016-07-27
### Fixed
- Further fix for shading of netty Linux native libs, specifically when run using Docker Compose support
- Ensure that file mode permissions are retained for Dockerfile builder

### Changed
- Add support for specifying container working directory, and set this to match the `/compose` directory for Docker Compose
- Improve resilience of Selenium container startup
- Add `withLogConsumer(...)` to allow a log consumer to be attached to a container from the moment of startup

## [1.1.2] - 2016-07-19
### Fixed
- Fix shading of netty Linux native libs

### Changed
- Shade guava artifacts to prevent classloader conflicts

## [1.1.1] - 2016-07-17
### Fixed
- Improve shutdown of unnecessary docker clients ([\#170](https://github.com/testcontainers/testcontainers-java/issues/170))
- Shade `io.netty` dependencies into the testcontainers core JAR to reduce conflicts ([\#170](https://github.com/testcontainers/testcontainers-java/issues/170) and [\#157](https://github.com/testcontainers/testcontainers-java/issues/157))
- Remove timeouts for docker compose execution, particularly useful when image pulls are involved
- Improve output logging from docker-compose, pausing to log output in case of failure rather than letting logs intermingle.

### Changed
- Reinstate container startup retry (removed in v1.1.0) as an optional setting, only used by default for Selenium webdriver containers

## [1.1.0] - 2016-07-05
### Fixed
- Apply shade relocation to Jersey repackaged Guava libs
- General logging and stability improvements to Docker Compose support
- Fix liveness checks to use specific IP address obtained using `getContainerIpAddress()`

### Changed
- Integrate interim support for Docker for Mac beta and Docker Machine for Windows. See [docs](docs/index.md) for known limitations.
- Add support for Docker Compose v2 and scaling of compose containers
- Add support for attaching containers to specific networks.
- Allow container environment variables to be set using a Map

## [1.0.5] - 2016-05-02
### Fixed
- Fix problems associated with changes to `tenforce/virtuoso:latest` container, and replace with a pinned version.
- Fix build-time dependency on visible-assertions library, which had downstream dependencies that started to break the Testcontainers build.

### Changed
- Add support for pluggable wait strategies, i.e. overriding the default TCP connect wait strategy with HTTP ping or any user-defined approach.
- Add 'self-typing' to allow easy use of fluent-style options even when `GenericContainer` is subclassed.
- Add support for defining extra entries for containers' `/etc/hosts` files.
- Add fluent setter for setting file-system file/directory binding

## [1.0.4] - 2016-04-17
### Fixed
- Prevent unnecessary and erroneous reconfiguration of container if startup needs to be retried
- Consolidate container cleanup to ensure that ambassador containers used for Docker Compose are cleaned up appropriately
- Fix container liveness check port lookup for FixedHostPortGenericContainer.
- Upgrade docker-compose container to dduportal/docker-compose:1.6.0 for compatibility with docker compose file format v2.

### Changed
- Add `docker exec` support for running commands against running containers
- Add support for building container images on the fly from Dockerfiles, including optional Dockerfile builder DSL
- Add container name as prefix for container logs that are streamed to SLF4J
- Improve container startup failure detection, including adding the option to specify a minimum up time that the container should achieve before being considered started successfully

## [1.0.3] - 2016-03-31
### Fixed
- Resolve issues where containers would not be cleaned up on JVM shutdown if they failed to start correctly
- Fix validation problem where docker image names that contained private registry URLs with port number would be rejected
- Resolve bug where `docker pull` would try infinitely for a non-existent image name

### Changed
- Set startup free disk space check to ensure that the Docker environment has a minimum of 2GB available rather than 10%
- Add streaming of container logs to SLF4J loggers, capture as Strings, and also the ability to wait for container log content to satisfy an expected predicate
- Allow configuration of docker container startup timeout
- Add detection of classpath Selenium version, and automatic selection of correct Selenium docker containers for compatibility

## [1.0.2] - 2016-02-27
### Fixed
- If a container fail to start up correctly, startup will now be retried up to a limit of 3 times
- Add resilience around `getMappedPort` method to fail fast when a port is not yet mapped, rather than generate misleading errors

### Changed
- Add JDBC container module for OpenLink Virtuoso
- Add additional debug level logging to aid with diagnosis of docker daemon discovery problems
- Add support for using a local Unix socket to connect to the Docker daemon

## [1.0.1] - 2016-02-18
### Fixed
- Remove extraneous service loader entries in the shaded JAR
- Upgrade to v2.2.0 of docker-java client library to take advantage of unix socket fixes (see https://github.com/docker-java/docker-java/issues/456)
- Validate that docker image names include a tag on creation

### Changed
- By default, use docker machine name from `DOCKER_MACHINE_NAME` environment, or `default` if it exists
- Allow container ports to map to a fixed port on the host through use of the `FixedHostPortGenericContainer` subclass of `GenericContainer`

## [1.0.0] - 2016-02-07
### Fixed
- Resolve Jersey/Jackson dependency clashes by shading (relocating) a version of these libraries into the core Testcontainers JAR
- Improve documentation and logging concerning discovery of Docker daemon

### Changed
- Rename container `getIpAddress()` method to `getContainerIpAddress()` and deprecate original method name.
- Rename container `getHostIpAddress()` method to `getTestHostIpAddress()`

## [0.9.9] - 2016-01-12
### Fixed
- Resolve thread safety issues associated with use of a singleton docker client
- Resolve disk space check problems when running on a Debian-based docker host
- Fix CircleCI problems where the build could hit memory limits

### Changed
- Remove bundled logback.xml to allow users more control over logging
- Add Travis CI support for improved breadth of testing

## [0.9.8] - 2015-08-12
### Changed
- Change from Spotify docker client library to docker-java, for improved compatibility with latest versions of Docker
- Change from JDK 1.7 minimum requirement to JDK 1.8
- Replace boot2docker support with docker-machine support
- Docker images are now prefetched when a @Rule is instantiated
- Combined Rule and Container classes throughout, for a reduced set of public classes and removal of some duplication
- Improvements to container cleanup, especially removal of data volumes
- General improvements to error handling, logging etc throughout

### Added
- Docker Compose support
- Automatic docker environment disk space check

## [0.9.7] - 2015-08-07
### Added
- Support for overriding MySQL container configuration (my.cnf file overrides)

### Changed
- Replace dependency on org.testpackage with org.rnorth.visible-assertions

## [0.9.6] - 2015-07-22
### Added
- Generic container support (allows use of any docker image) using a GenericContainerRule.

### Changed
- Renamed from org.rnorth.test-containers to org.testcontainers
- Explicit support for usage on linux and use with older versions of Docker (v1.2.0 tested)

## [0.9.5] - 2015-06-28
### Added
- Oracle XE container support

### Changed
- Support for JDK 1.7 (previously was JDK 1.8+)

## [0.9.4] and 0.9.3 - 2015-06-23
### Changed
- Refactored for better modularization

## [0.9.2] - 2015-06-13
### Added
- 'Sidekick' VNC recording container to record video of Selenium test sessions

### Changed
- Alter timezone used for time display inside Selenium containers

## [0.9.1] - 2015-06-07
### Added
- Support for Selenium webdriver containers
- Recording of Selenium test sessions using vnc2flv

## [0.9] - 2015-04-29
Initial release

[1.4.2]: https://github.com/testcontainers/testcontainers-java/releases/tag/1.4.2
[1.4.1]: https://github.com/testcontainers/testcontainers-java/releases/tag/1.4.1
[1.4.0]: https://github.com/testcontainers/testcontainers-java/releases/tag/1.4.0
[1.2.0]: https://github.com/testcontainers/testcontainers-java/releases/tag/testcontainers-1.2.0
[1.1.9]: https://github.com/testcontainers/testcontainers-java/releases/tag/testcontainers-1.1.9
[1.1.8]: https://github.com/testcontainers/testcontainers-java/releases/tag/testcontainers-1.1.8
[1.1.7]: https://github.com/testcontainers/testcontainers-java/releases/tag/testcontainers-1.1.7
[1.1.6]: https://github.com/testcontainers/testcontainers-java/releases/tag/testcontainers-1.1.6
[1.1.5]: https://github.com/testcontainers/testcontainers-java/releases/tag/testcontainers-1.1.5
[1.1.4]: https://github.com/testcontainers/testcontainers-java/releases/tag/testcontainers-1.1.4
[1.1.3]: https://github.com/testcontainers/testcontainers-java/releases/tag/testcontainers-1.1.3
[1.1.2]: https://github.com/testcontainers/testcontainers-java/releases/tag/testcontainers-1.1.2
[1.1.1]: https://github.com/testcontainers/testcontainers-java/releases/tag/testcontainers-1.1.1
[1.1.0]: https://github.com/testcontainers/testcontainers-java/releases/tag/testcontainers-1.1.0
[1.0.5]: https://github.com/testcontainers/testcontainers-java/releases/tag/testcontainers-1.0.5
[1.0.4]: https://github.com/testcontainers/testcontainers-java/releases/tag/testcontainers-1.0.4
[1.0.3]: https://github.com/testcontainers/testcontainers-java/releases/tag/testcontainers-1.0.3
[1.0.2]: https://github.com/testcontainers/testcontainers-java/releases/tag/testcontainers-1.0.2
[1.0.1]: https://github.com/testcontainers/testcontainers-java/releases/tag/testcontainers-1.0.1
[1.0.0]: https://github.com/testcontainers/testcontainers-java/releases/tag/testcontainers-1.0.0
[0.9.9]: https://github.com/testcontainers/testcontainers-java/releases/tag/testcontainers-0.9.9
[0.9.8]: https://github.com/testcontainers/testcontainers-java/releases/tag/testcontainers-0.9.8
[0.9.7]: https://github.com/testcontainers/testcontainers-java/releases/tag/test-containers-0.9.7
[0.9.6]: https://github.com/testcontainers/testcontainers-java/releases/tag/test-containers-0.9.6
[0.9.5]: https://github.com/testcontainers/testcontainers-java/releases/tag/test-containers-0.9.5
[0.9.4]: https://github.com/testcontainers/testcontainers-java/releases/tag/test-containers-0.9.4
[0.9.3]: https://github.com/testcontainers/testcontainers-java/releases/tag/test-containers-0.9.3
[0.9.2]: https://github.com/testcontainers/testcontainers-java/releases/tag/test-containers-0.9.2
[0.9.1]: https://github.com/testcontainers/testcontainers-java/releases/tag/test-containers-0.9.1
[0.9]: https://github.com/testcontainers/testcontainers-java/releases/tag/test-containers-0.9<|MERGE_RESOLUTION|>--- conflicted
+++ resolved
@@ -21,12 +21,7 @@
 - Made it possible to specify docker compose container in configuration ([\#422](https://github.com/testcontainers/testcontainers-java/issues/422), [\#425](https://github.com/testcontainers/testcontainers-java/issues/425))
 - Clarified wording of pre-flight check messages ([\#457](https://github.com/testcontainers/testcontainers-java/issues/457), [\#436](https://github.com/testcontainers/testcontainers-java/issues/436))
 - Added caching of failure to find a docker daemon, so that subsequent tests fail fast. This is likely to be a significant improvement in situations where there is no docker daemon available, dramatically reducing run time and log output when further attempts to find the docker daemon cannot succeed.
-<<<<<<< HEAD
-- Allowing JDBC containers' username, password and DB name to be customized (#400, #354)
-- Added support for explicitly setting file mode when copying file into container (#446) 
-=======
 - Allowing JDBC containers' username, password and DB name to be customized ([\#400](https://github.com/testcontainers/testcontainers-java/issues/400), [\#354](https://github.com/testcontainers/testcontainers-java/issues/354))
->>>>>>> 1c66a143
 
 ## [1.4.2] - 2017-07-25
 ### Fixed
